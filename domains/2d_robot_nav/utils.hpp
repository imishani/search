--- conflicted
+++ resolved
@@ -192,7 +192,6 @@
     return path_file;
 }
 
-<<<<<<< HEAD
 void process_start_goal(const std::vector<std::vector<int>>& map, std::vector<double>& start, 
                                                             std::vector<double>& goal) {
     // round the start and goal to the nearest integer
@@ -275,7 +274,7 @@
     }
     display_image(paths, mapidx, scale, threshold);
 }
-=======
+
 std::string logActionPrimsMap(const std::map<double, std::pair<std::vector<Action>, std::vector<Action>>> action_prims_map, StateType state_discretization) {
     // save the action primatives map to a temporary file
     std::string action_prims_map_file = "action_prims_map_tmp.csv";
@@ -300,6 +299,5 @@
     return action_prims_map_file;
 }
 
->>>>>>> 8227a6ac
 
 #endif //SEARCH_SEARCH_DOMAINS_2D_ROBOT_NAV_UTILS_HPP_