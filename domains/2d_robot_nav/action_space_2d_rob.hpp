/*
 * Copyright (C) 2023, Itamar Mishani
 * All rights reserved.
 *
 * Redistribution and use in source and binary forms, with or without
 * modification, are permitted provided that the following conditions are met:
 *
 *     * Redistributions of source code must retain the above copyright
 *       notice, this list of conditions and the following disclaimer.
 *     * Redistributions in binary form must reproduce the above copyright
 *       notice, this list of conditions and the following disclaimer in the
 *       documentation and/or other materials provided with the distribution.
 *     * Neither the name of the Carnegie Mellon University nor the names of its
 *       contributors may be used to endorse or promote products derived from
 *       this software without specific prior written permission.
 *
 * THIS SOFTWARE IS PROVIDED BY THE COPYRIGHT HOLDERS AND CONTRIBUTORS "AS IS"
 * AND ANY EXPRESS OR IMPLIED WARRANTIES, INCLUDING, BUT NOT LIMITED TO, THE
 * IMPLIED WARRANTIES OF MERCHANTABILITY AND FITNESS FOR A PARTICULAR PURPOSE
 * ARE DISCLAIMED. IN NO EVENT SHALL THE COPYRIGHT OWNER OR CONTRIBUTORS BE
 * LIABLE FOR ANY DIRECT, INDIRECT, INCIDENTAL, SPECIAL, EXEMPLARY, OR
 * CONSEQUENTIAL DAMAGES (INCLUDING, BUT NOT LIMITED TO, PROCUREMENT OF
 * SUBSTITUTE GOODS OR SERVICES; LOSS OF USE, DATA, OR PROFITS; OR BUSINESS
 * INTERRUPTION) HOWEVER CAUSED AND ON ANY THEORY OF LIABILITY, WHETHER IN
 * CONTRACT, STRICT LIABILITY, OR TORT (INCLUDING NEGLIGENCE OR OTHERWISE)
 * ARISING IN ANY WAY OUT OF THE USE OF THIS SOFTWARE, EVEN IF ADVISED OF THE
 * POSSIBILITY OF SUCH DAMAGE.
 */
/*!
 * \file   action_space_2d_rob.hpp
 * \author Itamar Mishani (imishani@cmu.edu)
 * \date   4/1/23
*/

#ifndef SEARCH_ACTIONSCENE2DROB_HPP
#define SEARCH_ACTIONSCENE2DROB_HPP

#include "search/action_space/action_space.hpp"
#include <search/common/scene_interface.hpp>


class Scene2DRob : public ims::SceneInterface {
public:
    explicit Scene2DRob(std::vector<std::vector<int>>* map_) : ims::SceneInterface(){
        map = map_;
        map_size = {map->size(), map[0].size()};
        threshold = 500;
    }
    explicit Scene2DRob(std::vector<std::vector<int>>* map_, int t) : ims::SceneInterface(){
        map = map_;
        map_size = {map->size(), map[0].size()};
        threshold = t;
    }

    std::vector<std::vector<int>>* map;
    std::vector<size_t> map_size;
    int threshold;
};

struct ActionType2dRob : public ims::ActionType {

    ActionType2dRob() : ims::ActionType() {
        name = "ActionType2dRob";
        num_actions = 8;
        action_names = {"N", "NE", "E", "SE", "S", "SW", "W", "NW"};
        action_costs = {1, 1.414, 1, 1.414, 1, 1.414, 1, 1.414};
        action_prims = {{0, 1}, {1, 1}, {1, 0}, {1, -1}, {0, -1}, {-1, -1}, {-1, 0}, {-1, 1}};
        state_discretization_ = {1, 1};
    }

    std::vector<Action> getPrimActions() override{
        return action_prims;
    }

    void Discretization(StateType& state_des) override{
        state_discretization_ = state_des;
    }

    std::string name;
    int num_actions;
    std::vector<std::string> action_names;
    std::vector<double> action_costs;
    std::vector<Action> action_prims;

};

class actionSpace2dRob : public ims::ActionSpace {

protected:
    std::shared_ptr<Scene2DRob> env_;
    std::shared_ptr<ActionType2dRob> action_type_;

public:
    actionSpace2dRob(const Scene2DRob& env,
                     const ActionType2dRob& actions_ptr) : ims::ActionSpace(){
        this->env_ = std::make_shared<Scene2DRob>(env);
        this->action_type_ = std::make_shared<ActionType2dRob>(actions_ptr);
    }

    void getActions(int state_id,
                    std::vector<ActionSequence> &action_seqs,
                    bool check_validity) override {
        ims::RobotState* curr_state = this->getRobotState(state_id);
        std::vector<Action> actions = action_type_->getPrimActions();
        for (int i {0} ; i < action_type_->num_actions ; i++){
            Action action = actions[i];
            if (check_validity){
                StateType next_state_val = StateType(curr_state->state.size());
                std::transform(curr_state->state.begin(), curr_state->state.end(), action.begin(), next_state_val.begin(), std::plus<>());
                if (!isStateValid(next_state_val)){
                    continue;
                }
            }
            // Each action is a sequence of states. In the most simple case, the sequence is of length 1 - only the next state.
            // In more complex cases, the sequence is longer - for example, when the action is an experience, controller or a trajectory.
            ActionSequence action_seq;
            action_seq.push_back(action);
            action_seqs.push_back(action_seq);
        }
    }


    bool getSuccessors(int curr_state_ind,
                       std::vector<int>& successors,
                       std::vector<double>& costs) override{
        ims::RobotState* curr_state = this->getRobotState(curr_state_ind);
        std::vector<ActionSequence> actions;
        getActions(curr_state_ind, actions, false);

        for (int i {0} ; i < actions.size() ; i++){
            StateType action = actions[i][0];
            StateType next_state_val = StateType(curr_state->state.size());
            std::transform(curr_state->state.begin(), curr_state->state.end(), action.begin(), next_state_val.begin(), std::plus<>());

            if (isStateValid(next_state_val)){
                int next_state_ind = getOrCreateRobotState(next_state_val);
                successors.push_back(next_state_ind);
                costs.push_back(getWeightedAverageCost(curr_state->state, next_state_val, i));
            }
        }
        return true;
    }

    bool isStateValid(const StateType& state_val) override{
        if (state_val[0] < 0 || state_val[0] >= (double)env_->map_size[0] || state_val[1] < 0 || state_val[1] >= (double)env_->map_size[1]){
            return false;
        }
<<<<<<< HEAD
<<<<<<< HEAD
        int map_val = env_->map->at((size_t)state_val[0]).at((size_t)state_val[1]);
        if (map_val == 100){
=======
        auto map_val = env_->map->at((size_t)state_val[0]).at((size_t)state_val[1]);
<<<<<<< HEAD
        if (map_val >= 500){
>>>>>>> 4c4a05b (Created costmap1 (space-separated integer map), created loadCostMap() function for parsing cost map, updated visualization to display cost heatmap)
=======
        if (map_val >= env_->threshold){
>>>>>>> 3ed245a (helper functions for runner files)
=======
        auto map_val = env_->map->at((size_t)state_val[0]).at((size_t)state_val[1]);
        if (map_val >= env_->threshold){
>>>>>>> 8bab0e70
            return false;
        }
        return true;
    }

    int getWeightedAverageCost(const StateType& curr_state, const StateType& next_state_val, int i) {
        return (getStateCost(next_state_val) + getStateCost(next_state_val)) / 2 * action_type_->action_costs[i];
    }

    int getStateCost(const StateType& state_val) {
        return env_->map->at((size_t)state_val[0]).at((size_t)state_val[1]);
    } 

    bool isPathValid(const PathType& path) override{
        return std::all_of(path.begin(), path.end(), [this](const StateType& state_val){return isStateValid(state_val);});
    }
};


#endif //SEARCH_ACTIONSCENE2DROB_HPP<|MERGE_RESOLUTION|>--- conflicted
+++ resolved
@@ -145,22 +145,8 @@
         if (state_val[0] < 0 || state_val[0] >= (double)env_->map_size[0] || state_val[1] < 0 || state_val[1] >= (double)env_->map_size[1]){
             return false;
         }
-<<<<<<< HEAD
-<<<<<<< HEAD
         int map_val = env_->map->at((size_t)state_val[0]).at((size_t)state_val[1]);
-        if (map_val == 100){
-=======
-        auto map_val = env_->map->at((size_t)state_val[0]).at((size_t)state_val[1]);
-<<<<<<< HEAD
-        if (map_val >= 500){
->>>>>>> 4c4a05b (Created costmap1 (space-separated integer map), created loadCostMap() function for parsing cost map, updated visualization to display cost heatmap)
-=======
         if (map_val >= env_->threshold){
->>>>>>> 3ed245a (helper functions for runner files)
-=======
-        auto map_val = env_->map->at((size_t)state_val[0]).at((size_t)state_val[1]);
-        if (map_val >= env_->threshold){
->>>>>>> 8bab0e70
             return false;
         }
         return true;
