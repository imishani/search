--- conflicted
+++ resolved
@@ -309,11 +309,7 @@
 bool ims::ARAStar::timedOut() {
     switch (params_.type) {
         case ARAStarParams::TIME:
-<<<<<<< HEAD
-            if (params_.ara_time_limit_ == INF_DOUBLE){
-=======
             if (params_.ara_time_limit == INF_DOUBLE){
->>>>>>> 2be473bd
                 return false;
             }
             // get the time elapsed
@@ -321,11 +317,7 @@
             getTimeFromStart(time_elapsed);
             return time_elapsed > params_.ara_time_limit;
         case ARAStarParams::EXPANSIONS:
-<<<<<<< HEAD
-            if (params_.expansions_limit_ == INF_DOUBLE){
-=======
             if (params_.expansions_limit == INF_DOUBLE){
->>>>>>> 2be473bd
                 return false;
             } else
                 return stats_.num_expanded >= params_.expansions_limit;
