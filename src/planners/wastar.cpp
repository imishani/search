/*
 * Copyright (C) 2023, Itamar Mishani
 * All rights reserved.
 *
 * Redistribution and use in source and binary forms, with or without
 * modification, are permitted provided that the following conditions are met:
 *
 *     * Redistributions of source code must retain the above copyright
 *       notice, this list of conditions and the following disclaimer.
 *     * Redistributions in binary form must reproduce the above copyright
 *       notice, this list of conditions and the following disclaimer in the
 *       documentation and/or other materials provided with the distribution.
 *     * Neither the name of the Carnegie Mellon University nor the names of its
 *       contributors may be used to endorse or promote products derived from
 *       this software without specific prior written permission.
 *
 * THIS SOFTWARE IS PROVIDED BY THE COPYRIGHT HOLDERS AND CONTRIBUTORS "AS IS"
 * AND ANY EXPRESS OR IMPLIED WARRANTIES, INCLUDING, BUT NOT LIMITED TO, THE
 * IMPLIED WARRANTIES OF MERCHANTABILITY AND FITNESS FOR A PARTICULAR PURPOSE
 * ARE DISCLAIMED. IN NO EVENT SHALL THE COPYRIGHT OWNER OR CONTRIBUTORS BE
 * LIABLE FOR ANY DIRECT, INDIRECT, INCIDENTAL, SPECIAL, EXEMPLARY, OR
 * CONSEQUENTIAL DAMAGES (INCLUDING, BUT NOT LIMITED TO, PROCUREMENT OF
 * SUBSTITUTE GOODS OR SERVICES; LOSS OF USE, DATA, OR PROFITS; OR BUSINESS
 * INTERRUPTION) HOWEVER CAUSED AND ON ANY THEORY OF LIABILITY, WHETHER IN
 * CONTRACT, STRICT LIABILITY, OR TORT (INCLUDING NEGLIGENCE OR OTHERWISE)
 * ARISING IN ANY WAY OUT OF THE USE OF THIS SOFTWARE, EVEN IF ADVISED OF THE
 * POSSIBILITY OF SUCH DAMAGE.
 */
/*!
<<<<<<< HEAD
 * \file   wastar.cpp
=======
 * \file   wastar.hpp
>>>>>>> 267e11db
 * \author Itamar Mishani (imishani@cmu.edu)
 * \date   4/4/23
*/

#include <search/planners/wastar.hpp>

ims::wAStar::wAStar(const ims::wAStarParams &params) : params_(params), BestFirstSearch(params) {}

ims::wAStar::~wAStar() {
    for (auto &state : states_) {
        delete state;
    }
}

void ims::wAStar::initializePlanner(const std::shared_ptr<ActionSpace> &action_space_ptr,
                                    const std::vector<StateType> &starts,
                                    const std::vector<StateType> &goals) {
    // space pointer
    action_space_ptr_ = action_space_ptr;

    if (goals.empty() || starts.empty()) {
        throw std::runtime_error("Starts or goals are empty");
    }

    if (goals.size() > 1) {
        throw std::runtime_error("Currently, only one goal is supported");
    }
    // check if goal is valid
    if (!action_space_ptr_->isStateValid(goals[0])){
        throw std::runtime_error("Goal state is not valid");
    }
    int goal_ind_ = action_space_ptr_->getOrCreateRobotState(goals[0]);
    auto goal_ = getOrCreateSearchState(goal_ind_);
    goals_.push_back(goal_ind_);

    // Evaluate the goal state
    goal_->parent_id = PARENT_TYPE(GOAL);
    heuristic_->setGoal(const_cast<StateType &>(goals[0]));
    goal_->h = 0;

    for (auto &start : starts) {
        // check if start is valid
        if (!action_space_ptr_->isStateValid(start)){
            throw std::runtime_error("Start state is not valid");
        }
        // Evaluate the start state
        int start_ind_ = action_space_ptr_->getOrCreateRobotState(start);
        auto start_ = getOrCreateSearchState(start_ind_);
        start_->parent_id = PARENT_TYPE(START);
        heuristic_->setStart(const_cast<StateType &>(start));
        start_->g = 0;
        start_->h = computeHeuristic(start_ind_);
        start_->f = start_->g + params_.epsilon*start_->h;
        open_.push(start_);
        start_->setOpen();
    }
    stats_.suboptimality = params_.epsilon;
}

void ims::wAStar::initializePlanner(const std::shared_ptr<ActionSpace>& action_space_ptr,
                                   const StateType& start, const StateType& goal) {
<<<<<<< HEAD
    // space pointer
    action_space_ptr_ = action_space_ptr;
=======
    // Space pointer.
    action_space_ptr_ = actionSpacePtr;

    // Clear both.
    action_space_ptr_->resetPlanningData();
    resetPlanningData();

>>>>>>> 267e11db
    // check if start is valid
    if (!action_space_ptr_->isStateValid(start)){
        throw std::runtime_error("Start state is not valid");
    }
    // check if goal is valid
    if (!action_space_ptr_->isStateValid(goal)){
        throw std::runtime_error("Goal state is not valid");
    }
    int start_ind_ = action_space_ptr_->getOrCreateRobotState(start);
    auto start_ = getOrCreateSearchState(start_ind_);

    int goal_ind_ = action_space_ptr_->getOrCreateRobotState(goal);
    auto goal_ = getOrCreateSearchState(goal_ind_);
    goals_.push_back(goal_ind_);

    start_->parent_id = PARENT_TYPE(START);
    heuristic_->setStart(const_cast<StateType &>(start));
    // Evaluate the goal state
    goal_->parent_id = PARENT_TYPE(GOAL);
    heuristic_->setGoal(const_cast<StateType &>(goal));
    goal_->h = 0;
    // Evaluate the start state
    start_->g = 0;
    start_->h = computeHeuristic(start_ind_);
    start_->f = start_->g + params_.epsilon*start_->h;
    start_->setOpen();

    open_.push(start_);
    // update stats suboptimality
    stats_.suboptimality = params_.epsilon;

}


auto ims::wAStar::getSearchState(int state_id) -> ims::wAStar::SearchState * {
    assert(state_id < states_.size() && state_id >= 0);
    return states_[state_id];
}

auto ims::wAStar::getOrCreateSearchState(int state_id) -> ims::wAStar::SearchState * {
    if (state_id >= states_.size()){
        states_.resize(state_id + 1, nullptr);
    }
    if (states_[state_id] == nullptr){
        assert(state_id < states_.size() && state_id >= 0);
        states_[state_id] = new SearchState;
        states_[state_id]->state_id = state_id;
    }
    return states_[state_id];
}


bool ims::wAStar::plan(std::vector<StateType>& path) {
    startTimer();
    int iter {0};
    while (!open_.empty() && !isTimeOut()){
        // report progress every 1000 iterations
<<<<<<< HEAD
        if (iter % 100000 == 0){
            std::cout << "Open size: " << open_.size() << std::endl;
=======
        if (iter % 100000 == 0 && params_.verbose){
            std::cout << "Iter: " << iter << " open size: " << open_.size() << std::endl;
>>>>>>> 267e11db
        }
        auto state  = open_.min();
        open_.pop();
        state->setClosed();
        if (isGoalState(state->state_id)){
            goal_ = state->state_id;
            getTimeFromStart(stats_.time);
            reconstructPath(path);
            stats_.cost = state->g;
            stats_.path_length = (int)path.size();
            stats_.num_generated = (int)action_space_ptr_->states_.size();
            return true;
        }
        expand(state->state_id);
        ++iter;
    }
    getTimeFromStart(stats_.time);
    return false;
}

void ims::wAStar::expand(int state_id){
    auto state_ = getSearchState(state_id);
    std::vector<int> successors;
    std::vector<double> costs;
    action_space_ptr_->getSuccessors(state_->state_id, successors, costs);
    for (size_t i {0} ; i < successors.size() ; ++i){
        int successor_id = successors[i];
        double cost = costs[i];
        auto successor = getOrCreateSearchState(successor_id);
        if (successor->in_closed){
            continue;
        }
        if (isGoalState(successor_id && params_.verbose )){
            std::cout << "Added Goal to open list" << std::endl;
        }
        if (successor->in_open){
            if (successor->g > state_->g + cost){
                successor->parent_id = state_->state_id;
                successor->g = state_->g + cost;
                successor->f = successor->g + params_.epsilon*successor->h;
                open_.update(successor);
            }
        } else {
            setStateVals(successor->state_id, state_->state_id, cost);
            open_.push(successor);
            successor->setOpen();
        }
    }
    stats_.num_expanded++;
}

void ims::wAStar::setStateVals(int state_id, int parent_id, double cost)
{
    auto state_ = getSearchState(state_id);
    auto parent = getSearchState(parent_id);
    state_->parent_id = parent_id;
    state_->g = parent->g + cost;
    state_->h = computeHeuristic(state_id);
    state_->f = state_->g + params_.epsilon*state_->h;
}

void ims::wAStar::reconstructPath(std::vector<StateType>& path) {
    SearchState* state_ = getSearchState(goal_);
    while (state_->parent_id != -1){
        path.push_back(action_space_ptr_->getRobotState(state_->state_id)->state);
        state_ = getSearchState(state_->parent_id);
    }
    path.push_back(action_space_ptr_->getRobotState(state_->state_id)->state);
    std::reverse(path.begin(), path.end());
}

void ims::wAStar::resetPlanningData(){
    for (auto state_ : states_){
        delete state_;
    }
    states_.clear();
    open_.clear();
    goals_.clear();
    goal_ = -1;
    stats_ = PlannerStats();
}<|MERGE_RESOLUTION|>--- conflicted
+++ resolved
@@ -27,11 +27,7 @@
  * POSSIBILITY OF SUCH DAMAGE.
  */
 /*!
-<<<<<<< HEAD
  * \file   wastar.cpp
-=======
- * \file   wastar.hpp
->>>>>>> 267e11db
  * \author Itamar Mishani (imishani@cmu.edu)
  * \date   4/4/23
 */
@@ -93,10 +89,6 @@
 
 void ims::wAStar::initializePlanner(const std::shared_ptr<ActionSpace>& action_space_ptr,
                                    const StateType& start, const StateType& goal) {
-<<<<<<< HEAD
-    // space pointer
-    action_space_ptr_ = action_space_ptr;
-=======
     // Space pointer.
     action_space_ptr_ = actionSpacePtr;
 
@@ -104,7 +96,6 @@
     action_space_ptr_->resetPlanningData();
     resetPlanningData();
 
->>>>>>> 267e11db
     // check if start is valid
     if (!action_space_ptr_->isStateValid(start)){
         throw std::runtime_error("Start state is not valid");
@@ -162,13 +153,8 @@
     int iter {0};
     while (!open_.empty() && !isTimeOut()){
         // report progress every 1000 iterations
-<<<<<<< HEAD
-        if (iter % 100000 == 0){
-            std::cout << "Open size: " << open_.size() << std::endl;
-=======
         if (iter % 100000 == 0 && params_.verbose){
             std::cout << "Iter: " << iter << " open size: " << open_.size() << std::endl;
->>>>>>> 267e11db
         }
         auto state  = open_.min();
         open_.pop();
