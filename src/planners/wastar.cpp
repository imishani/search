/*
 * Copyright (C) 2023, Itamar Mishani
 * All rights reserved.
 *
 * Redistribution and use in source and binary forms, with or without
 * modification, are permitted provided that the following conditions are met:
 *
 *     * Redistributions of source code must retain the above copyright
 *       notice, this list of conditions and the following disclaimer.
 *     * Redistributions in binary form must reproduce the above copyright
 *       notice, this list of conditions and the following disclaimer in the
 *       documentation and/or other materials provided with the distribution.
 *     * Neither the name of the Carnegie Mellon University nor the names of its
 *       contributors may be used to endorse or promote products derived from
 *       this software without specific prior written permission.
 *
 * THIS SOFTWARE IS PROVIDED BY THE COPYRIGHT HOLDERS AND CONTRIBUTORS "AS IS"
 * AND ANY EXPRESS OR IMPLIED WARRANTIES, INCLUDING, BUT NOT LIMITED TO, THE
 * IMPLIED WARRANTIES OF MERCHANTABILITY AND FITNESS FOR A PARTICULAR PURPOSE
 * ARE DISCLAIMED. IN NO EVENT SHALL THE COPYRIGHT OWNER OR CONTRIBUTORS BE
 * LIABLE FOR ANY DIRECT, INDIRECT, INCIDENTAL, SPECIAL, EXEMPLARY, OR
 * CONSEQUENTIAL DAMAGES (INCLUDING, BUT NOT LIMITED TO, PROCUREMENT OF
 * SUBSTITUTE GOODS OR SERVICES; LOSS OF USE, DATA, OR PROFITS; OR BUSINESS
 * INTERRUPTION) HOWEVER CAUSED AND ON ANY THEORY OF LIABILITY, WHETHER IN
 * CONTRACT, STRICT LIABILITY, OR TORT (INCLUDING NEGLIGENCE OR OTHERWISE)
 * ARISING IN ANY WAY OUT OF THE USE OF THIS SOFTWARE, EVEN IF ADVISED OF THE
 * POSSIBILITY OF SUCH DAMAGE.
 */
/*!
 * \file   wastar.cpp
 * \author Itamar Mishani (imishani@cmu.edu)
 * \date   4/4/23
*/

#include <search/planners/wastar.hpp>

ims::wAStar::wAStar(const ims::wAStarParams &params) : params_(params), BestFirstSearch(params) {}

ims::wAStar::~wAStar() {
    for (auto &state : states_) {
        delete state;
    }
}

void ims::wAStar::initializePlanner(const std::shared_ptr<ActionSpace> &action_space_ptr,
                                    const std::vector<StateType> &starts,
                                    const std::vector<StateType> &goals) {
    // space pointer
    action_space_ptr_ = action_space_ptr;
    // Clear both.
    action_space_ptr_->resetPlanningData();
    resetPlanningData();

    if (goals.empty() || starts.empty()) {
        throw std::runtime_error("Starts or goals are empty");
    }

    if (goals.size() > 1) {
        throw std::runtime_error("Currently, only one goal is supported");
    }
    // check if goal is valid
    if (!action_space_ptr_->isStateValid(goals[0])){
        throw std::runtime_error("Goal state is not valid");
    }
    int goal_ind_ = action_space_ptr_->getOrCreateRobotState(goals[0]);
    auto goal_ = getOrCreateSearchState(goal_ind_);
    goals_.push_back(goal_ind_);

    // Evaluate the goal state
    goal_->parent_id = PARENT_TYPE(GOAL);
    heuristic_->setGoal(const_cast<StateType &>(goals[0]));
    goal_->h = 0;

    for (auto &start : starts) {
        // check if start is valid
        if (!action_space_ptr_->isStateValid(start)){
            throw std::runtime_error("Start state is not valid");
        }
        // Evaluate the start state
        int start_ind_ = action_space_ptr_->getOrCreateRobotState(start);
        auto start_ = getOrCreateSearchState(start_ind_);
        start_->parent_id = PARENT_TYPE(START);
        heuristic_->setStart(const_cast<StateType &>(start));
        start_->g = 0;
        start_->h = computeHeuristic(start_ind_);
        start_->f = start_->g + params_.epsilon*start_->h;
        open_.push(start_);
        start_->setOpen();
    }
    stats_.suboptimality = params_.epsilon;
}

void ims::wAStar::initializePlanner(const std::shared_ptr<ActionSpace>& action_space_ptr,
                                   const StateType& start, const StateType& goal) {
    // Space pointer.
    action_space_ptr_ = action_space_ptr;

    // Clear both.
    action_space_ptr_->resetPlanningData();
    resetPlanningData();

    // check if start is valid
    if (!action_space_ptr_->isStateValid(start)){
        throw std::runtime_error("Start state is not valid");
    }
    // check if goal is valid
    if (!action_space_ptr_->isStateValid(goal)){
        throw std::runtime_error("Goal state is not valid");
    }
    int start_ind_ = action_space_ptr_->getOrCreateRobotState(start);
    auto start_ = getOrCreateSearchState(start_ind_);

    int goal_ind_ = action_space_ptr_->getOrCreateRobotState(goal);
    auto goal_ = getOrCreateSearchState(goal_ind_);
    goals_.push_back(goal_ind_);

    start_->parent_id = PARENT_TYPE(START);
    heuristic_->setStart(const_cast<StateType &>(start));
    // Evaluate the goal state
    goal_->parent_id = PARENT_TYPE(GOAL);
    heuristic_->setGoal(const_cast<StateType &>(goal));
    goal_->h = 0;
    // Evaluate the start state
    start_->g = 0;
    start_->h = computeHeuristic(start_ind_);
    start_->f = start_->g + params_.epsilon*start_->h;
    start_->setOpen();

    open_.push(start_);
    // update stats suboptimality
    stats_.suboptimality = params_.epsilon;
}

auto ims::wAStar::getSearchState(int state_id) -> ims::wAStar::SearchState * {
    assert(state_id < states_.size() && state_id >= 0);
    return states_[state_id];
}

auto ims::wAStar::getOrCreateSearchState(int state_id) -> ims::wAStar::SearchState * {
    if (state_id >= states_.size()){
        states_.resize(state_id + 1, nullptr);
    }
    if (states_[state_id] == nullptr){
        assert(state_id < states_.size() && state_id >= 0);
        states_[state_id] = new SearchState;
        states_[state_id]->state_id = state_id;
    }
    return states_[state_id];
}

bool ims::wAStar::plan(std::vector<StateType>& path) {
    startTimer();
    int iter {0};
    while (!open_.empty() && !isTimeOut()){
        // report progress every 1000 iterations
        if (iter % 100000 == 0 && params_.verbose){
            std::cout << "Iter: " << iter << " open size: " << open_.size() << std::endl;
        }
        auto state  = open_.min();
        open_.pop();
        state->setClosed();
        if (isGoalState(state->state_id)){
            goal_ = state->state_id;
            getTimeFromStart(stats_.time);
            reconstructPath(path, stats_.transition_costs);
            stats_.cost = state->g;
            stats_.path_length = (int)path.size();
            stats_.num_generated = (int)action_space_ptr_->states_.size();
            return true;
        }
        expand(state->state_id);
        ++iter;
    }
    getTimeFromStart(stats_.time);
    return false;
}

void ims::wAStar::expand(int state_id){

    auto state = getSearchState(state_id);
    std::vector<std::vector<int>> minipath_successors;
    std::vector<std::vector<double>> minipath_costs; // In this case we use the "cost" as the new f value
    action_space_ptr_->getSuccessors(state->state_id, minipath_successors, minipath_costs);
    // Strip down the multistep successors to single step successors.
    std::vector<int> successors;
    std::vector<double> costs;
    getSingleStepSuccessorsFromMultiStepSuccessors(minipath_successors, minipath_costs, successors, costs);
    for (size_t i {0} ; i < successors.size() ; ++i){
        int successor_id = successors[i];
        double cost = costs[i];
        auto successor = getOrCreateSearchState(successor_id);
        if (successor->in_closed){
            continue;
        }
        if (isGoalState(successor_id) && params_.verbose ){
            std::cout << "Added Goal to open list" << std::endl;
        }
        if (successor->in_open){
            if (successor->g > state->g + cost){
                successor->parent_id = state->state_id;
<<<<<<< HEAD
                successor->state_ids_from_parent = minipath_successors[i]
=======
>>>>>>> 5a7494d9
                successor->g = state->g + cost;
                successor->f = successor->g + params_.epsilon*successor->h;
                open_.update(successor);
            }
        } else {
            setStateVals(successor->state_id, state->state_id, cost);
            open_.push(successor);
            successor->setOpen();
        }
    }
    stats_.num_expanded++;
}

void ims::wAStar::setStateVals(int state_id, int parent_id, double cost)
{
    auto state_ = getSearchState(state_id);
    auto parent = getSearchState(parent_id);
    state_->parent_id = parent_id;
    state_->g = parent->g + cost;
    state_->h = computeHeuristic(state_id);
    state_->f = state_->g + params_.epsilon*state_->h;
}

void ims::wAStar::reconstructPath(std::vector<StateType>& path, std::vector<double>& costs) {
    path.clear();
    costs.clear();

    costs.push_back(0); // The goal state gets a transition cost of 0.
    SearchState* state_ = getSearchState(goal_);
    while (state_->parent_id != -1){
        path.push_back(action_space_ptr_->getRobotState(state_->state_id)->state);
        
        // Get the transition cost. This is the difference between the g values of the current state and its parent.
        double transition_cost = state_->g - getSearchState(state_->parent_id)->g;
        costs.push_back(transition_cost);

        state_ = getSearchState(state_->parent_id);
    }
    path.push_back(action_space_ptr_->getRobotState(state_->state_id)->state);

    std::reverse(path.begin(), path.end());
    std::reverse(costs.begin(), costs.end());   
}

void ims::wAStar::reconstructPath(std::vector<StateType>& path) {
    SearchState* state_ = getSearchState(goal_);
    while (state_->parent_id != -1){
        path.push_back(action_space_ptr_->getRobotState(state_->state_id)->state);
        state_ = getSearchState(state_->parent_id);
    }
    path.push_back(action_space_ptr_->getRobotState(state_->state_id)->state);
    std::reverse(path.begin(), path.end());
}

void ims::wAStar::resetPlanningData(){
    for (auto state_ : states_){
        delete state_;
    }
    states_.clear();
    open_.clear();
    goals_.clear();
    goal_ = -1;
    stats_ = PlannerStats();
}

auto ims::wAStar::getAllSearchStates() -> std::vector<ims::wAStar::SearchState*> {
    return states_;
}<|MERGE_RESOLUTION|>--- conflicted
+++ resolved
@@ -198,10 +198,6 @@
         if (successor->in_open){
             if (successor->g > state->g + cost){
                 successor->parent_id = state->state_id;
-<<<<<<< HEAD
-                successor->state_ids_from_parent = minipath_successors[i]
-=======
->>>>>>> 5a7494d9
                 successor->g = state->g + cost;
                 successor->f = successor->g + params_.epsilon*successor->h;
                 open_.update(successor);
