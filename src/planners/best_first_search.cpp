/*
 * Copyright (C) 2023, Itamar Mishani
 * All rights reserved.
 *
 * Redistribution and use in source and binary forms, with or without
 * modification, are permitted provided that the following conditions are met:
 *
 *     * Redistributions of source code must retain the above copyright
 *       notice, this list of conditions and the following disclaimer.
 *     * Redistributions in binary form must reproduce the above copyright
 *       notice, this list of conditions and the following disclaimer in the
 *       documentation and/or other materials provided with the distribution.
 *     * Neither the name of the Carnegie Mellon University nor the names of its
 *       contributors may be used to endorse or promote products derived from
 *       this software without specific prior written permission.
 *
 * THIS SOFTWARE IS PROVIDED BY THE COPYRIGHT HOLDERS AND CONTRIBUTORS "AS IS"
 * AND ANY EXPRESS OR IMPLIED WARRANTIES, INCLUDING, BUT NOT LIMITED TO, THE
 * IMPLIED WARRANTIES OF MERCHANTABILITY AND FITNESS FOR A PARTICULAR PURPOSE
 * ARE DISCLAIMED. IN NO EVENT SHALL THE COPYRIGHT OWNER OR CONTRIBUTORS BE
 * LIABLE FOR ANY DIRECT, INDIRECT, INCIDENTAL, SPECIAL, EXEMPLARY, OR
 * CONSEQUENTIAL DAMAGES (INCLUDING, BUT NOT LIMITED TO, PROCUREMENT OF
 * SUBSTITUTE GOODS OR SERVICES; LOSS OF USE, DATA, OR PROFITS; OR BUSINESS
 * INTERRUPTION) HOWEVER CAUSED AND ON ANY THEORY OF LIABILITY, WHETHER IN
 * CONTRACT, STRICT LIABILITY, OR TORT (INCLUDING NEGLIGENCE OR OTHERWISE)
 * ARISING IN ANY WAY OUT OF THE USE OF THIS SOFTWARE, EVEN IF ADVISED OF THE
 * POSSIBILITY OF SUCH DAMAGE.
 */
/*!
 * \file   astar.hpp
 * \author Itamar Mishani (imishani@cmu.edu)
 * \date   3/29/23
*/

#include <search/planners/best_first_search.hpp>


ims::BestFirstSearch::BestFirstSearch(const BestFirstSearchParams &params) : Planner(params) {
    heuristic_ = params.heuristic_;
}

ims::BestFirstSearch::~BestFirstSearch() {
    for (auto &state : states_) {
        delete state;
    }
}

void ims::BestFirstSearch::initializePlanner(const std::shared_ptr<ActionSpace> &action_space_ptr,
                                             const std::vector<StateType> &starts,
                                             const std::vector<StateType> &goals) {
    // space pointer
    action_space_ptr_ = action_space_ptr;

    if (goals.empty() || starts.empty()) {
        throw std::runtime_error("Starts or goals are empty");
    }

    if (goals.size() > 1) {
        throw std::runtime_error("Currently, only one goal is supported");
    }

    int goal_ind_ = action_space_ptr_->getOrCreateRobotState(goals[0]);
    auto goal_ = getOrCreateSearchState(goal_ind_);
    goals_.push_back(goal_ind_);

    // Evaluate the goal state
    goal_->parent_id = PARENT_TYPE(GOAL);
    heuristic_->setGoal(const_cast<StateType &>(goals[0]));

    for (auto &start : starts) {
        // Evaluate the start state
        int start_ind_ = action_space_ptr_->getOrCreateRobotState(start);
        auto start_ = getOrCreateSearchState(start_ind_);
        start_->parent_id = PARENT_TYPE(START);
        heuristic_->setStart(const_cast<StateType &>(start));
        start_->g = 0;
        start_->f = computeHeuristic(start_ind_);
        open_.push(start_);
        start_->setOpen();
    }
}

void ims::BestFirstSearch::initializePlanner(const std::shared_ptr<ActionSpace>& action_space_ptr,
                                             const StateType& start, const StateType& goal) {
    // space pointer
    action_space_ptr_ = action_space_ptr;

    // Reset the search algorithm and the action space.
    action_space_ptr_->resetPlanningData();
    this->resetPlanningData();

    // Check if start is valid and add it to the action space.
    int start_ind_ = action_space_ptr_->getOrCreateRobotState(start);
    auto start_ = getOrCreateSearchState(start_ind_);

    int goal_ind_ = action_space_ptr_->getOrCreateRobotState(goal);
    auto goal_ = getOrCreateSearchState(goal_ind_);
    goals_.push_back(goal_ind_);

    // Evaluate the start state
    start_->parent_id = PARENT_TYPE(START);
    heuristic_->setStart(const_cast<StateType &>(start));
    // Evaluate the goal state
    goal_->parent_id = PARENT_TYPE(GOAL);
    heuristic_->setGoal(const_cast<StateType &>(goal));
    // Evaluate the start state
    start_->g = 0;
    start_->f = computeHeuristic(start_ind_);
    open_.push(start_);
    start_->setOpen();
}

auto ims::BestFirstSearch::getSearchState(int state_id) -> ims::BestFirstSearch::SearchState*{
    assert(state_id < states_.size() && state_id >= 0);
    return states_[state_id];
}

auto ims::BestFirstSearch::getOrCreateSearchState(int state_id) -> ims::BestFirstSearch::SearchState * {
    if (state_id >= states_.size()){
        states_.resize(state_id + 1, nullptr);
    }
    if (states_[state_id] == nullptr){
        assert(state_id < states_.size() && state_id >= 0);
        states_[state_id] = new SearchState;
        states_[state_id]->state_id = state_id;
    }
    return states_[state_id];
}


double ims::BestFirstSearch::computeHeuristic(int state_id) {
    double dist;
    auto s = action_space_ptr_->getRobotState(state_id);
    if (!heuristic_->getHeuristic(s->state, dist))
        throw std::runtime_error("Heuristic function failed");
    else
        return dist;
}

double ims::BestFirstSearch::computeHeuristic(int s1_id, int s2_id) {
    double dist;
    auto s1 = action_space_ptr_->getRobotState(s1_id);
    auto s2 = action_space_ptr_->getRobotState(s2_id);
    if (!heuristic_->getHeuristic(s1->state, s2->state, dist))
        throw std::runtime_error("Heuristic function failed");
    else
        return dist;
}


bool ims::BestFirstSearch::plan(std::vector<StateType>& path) {
    startTimer();
    int iter {0};
    while (!open_.empty() && !isTimeOut()){
        // report progress every 1000 iterations
        if (iter % 100000 == 0){
            std::cout << "open size: " << open_.size() << std::endl;
        }
        auto state  = open_.min();
        open_.pop();
        state->setClosed();
        if (isGoalState(state->state_id)){
            goal_ = state->state_id;
            getTimeFromStart(stats_.time);
            reconstructPath(path);
            stats_.cost = state->g;
            stats_.path_length = (int)path.size();
            stats_.num_generated = (int)action_space_ptr_->states_.size();
            return true;
        }
        expand(state->state_id);
        ++iter;
    }
    getTimeFromStart(stats_.time);
    return false;
}

void ims::BestFirstSearch::expand(int state_id){
    auto state = getSearchState(state_id);
    std::vector<int> successors;
    std::vector<double> costs; // In this case we use the "cost" as the new f value
    action_space_ptr_->getSuccessors(state->state_id, successors, costs);
    for (size_t i {0} ; i < successors.size() ; ++i){
        int successor_id = successors[i];
        double cost = costs[i];
        auto successor = getOrCreateSearchState(successor_id);
        if (successor->in_closed){
            continue;
        }
        if (successor->in_open){
            if (successor->f > cost){
                successor->parent_id = state->state_id;
                successor->f = cost;
                open_.update(successor);
            }
        } else {
            setStateVals(successor->state_id, state->state_id, cost);
            open_.push(successor);
            successor->setOpen();
        }
    }
    stats_.num_expanded++;
}


void ims::BestFirstSearch::setStateVals(int state_id, int parent_id, double cost) {
    auto state_ = getSearchState(state_id);
    state_->parent_id = parent_id;
    state_->f = cost;
}


void ims::BestFirstSearch::reconstructPath(std::vector<StateType>& path) {
    SearchState* state = getSearchState(goal_);
    while (state->parent_id != -1){
        path.push_back(action_space_ptr_->getRobotState(state->state_id)->state);
        state = getSearchState(state->parent_id);
    }
    path.push_back(action_space_ptr_->getRobotState(state->state_id)->state);
    std::reverse(path.begin(), path.end());
}

bool ims::BestFirstSearch::isGoalState(int s_id) {
    return std::any_of(goals_.begin(), goals_.end(), [&s_id](int goal_ind) {return s_id == goal_ind;});
}


<<<<<<< HEAD
=======
void ims::BestFirstSearch::resetPlanningData() {
    for (auto state : states_){
        delete state;
    }
    states_ = std::vector<SearchState*>();
    open_.clear();

    goals_.clear();
    goal_ = -1;
    stats_ = PlannerStats();
}
>>>>>>> 267e11db
<|MERGE_RESOLUTION|>--- conflicted
+++ resolved
@@ -225,8 +225,6 @@
 }
 
 
-<<<<<<< HEAD
-=======
 void ims::BestFirstSearch::resetPlanningData() {
     for (auto state : states_){
         delete state;
@@ -237,5 +235,4 @@
     goals_.clear();
     goal_ = -1;
     stats_ = PlannerStats();
-}
->>>>>>> 267e11db
+}