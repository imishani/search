/*
 * Copyright (C) 2023, Yorai Shaoul
 * All rights reserved.
 *
 * Redistribution and use in source and binary forms, with or without
 * modification, are permitted provided that the following conditions are met:
 *
 *     * Redistributions of source code must retain the above copyright
 *       notice, this list of conditions and the following disclaimer.
 *     * Redistributions in binary form must reproduce the above copyright
 *       notice, this list of conditions and the following disclaimer in the
 *       documentation and/or other materials provided with the distribution.
 *     * Neither the name of the Carnegie Mellon University nor the names of its
 *       contributors may be used to endorse or promote products derived from
 *       this software without specific prior written permission.
 *
 * THIS SOFTWARE IS PROVIDED BY THE COPYRIGHT HOLDERS AND CONTRIBUTORS "AS IS"
 * AND ANY EXPRESS OR IMPLIED WARRANTIES, INCLUDING, BUT NOT LIMITED TO, THE
 * IMPLIED WARRANTIES OF MERCHANTABILITY AND FITNESS FOR A PARTICULAR PURPOSE
 * ARE DISCLAIMED. IN NO EVENT SHALL THE COPYRIGHT OWNER OR CONTRIBUTORS BE
 * LIABLE FOR ANY DIRECT, INDIRECT, INCIDENTAL, SPECIAL, EXEMPLARY, OR
 * CONSEQUENTIAL DAMAGES (INCLUDING, BUT NOT LIMITED TO, PROCUREMENT OF
 * SUBSTITUTE GOODS OR SERVICES; LOSS OF USE, DATA, OR PROFITS; OR BUSINESS
 * INTERRUPTION) HOWEVER CAUSED AND ON ANY THEORY OF LIABILITY, WHETHER IN
 * CONTRACT, STRICT LIABILITY, OR TORT (INCLUDING NEGLIGENCE OR OTHERWISE)
 * ARISING IN ANY WAY OUT OF THE USE OF THIS SOFTWARE, EVEN IF ADVISED OF THE
 * POSSIBILITY OF SUCH DAMAGE.
 */
/*!
 * \file   cbs.hpp
 * \author Yorai Shaoul (yorai@cmu.edu)
 * \date   07/07/23
 */

#include <search/planners/astar.hpp>
#include <search/planners/multi_agent/cbs.hpp>
#include <chrono>

// Global for cbs or not.
bool IS_CONFLICT_CREATION_CBS = true;
<<<<<<< HEAD

ims::CBSBase::CBSBase(const CBSParams& params): BestFirstSearch(params) {}

ims::CBS::CBS(const ims::CBSParams& params) : params_(params), CBSBase(params) {
    open_ = new SimpleQueue<SearchState, SearchStateCompare>();
}
=======
>>>>>>> eb1e2d4a


void ims::CBS::initializePlanner(std::vector<std::shared_ptr<ConstrainedActionSpace>>& action_space_ptrs,
                                 const std::vector<StateType>& starts, const std::vector<StateType>& goals) {
    // Reset the open list. Do this by deleteing it and creating it again. TODO(yoraish): add `clear` method to our custom queues.
    delete open_;
    open_ = new SimpleQueue<SearchState, SearchStateCompare>();

    // Store the action spaces. This must happen before checking for the validity of the start and end states.
    agent_action_space_ptrs_ = action_space_ptrs;

    // Check if the inputs are valid.
    if (starts.size() != agent_action_space_ptrs_.size() || goals.size() != agent_action_space_ptrs_.size()) {
        throw std::runtime_error("Start state vector size (" + std::to_string(starts.size()) + ") does not match the number of agents (" + std::to_string(agent_action_space_ptrs_.size()) + ")");
    }

    // Check start and end states for validity. Individually and between agents.
    verifyStartAndGoalInputStates(starts, goals);

    // Store the starts and goals.
    starts_ = starts;
    goals_ = goals;

    // Set the number of agents.
    num_agents_ = (int)starts.size();

    // Create all the low-level planners.
    for (size_t i{0}; i < starts.size(); ++i) {
        ims::wAStarParams wastar_params_(params_.low_level_heuristic_ptrs[i], params_.weight_low_level_heuristic);
        
        agent_planner_ptrs_.push_back(std::make_shared<ims::wAStar>(wastar_params_));
    }
}

void ims::CBS::createRootInOpenList(){
    // Generate a plan for each of the agents.
    MultiAgentPaths initial_paths;
    std::unordered_map<int, double> initial_paths_costs;
    std::unordered_map<int, std::vector<double>> initial_paths_transition_costs;
    for (size_t i{0}; i < num_agents_; ++i) {
        std::vector<StateType> path;
        agent_planner_ptrs_[i]->initializePlanner(agent_action_space_ptrs_[i], starts_[i], goals_[i]);
        agent_planner_ptrs_[i]->plan(path);

        // Fix the last path state to have a correct time and not -1.
        path.back().back() = path.size() - 1;

        // We use a map since down the line we may only store paths for some agents.
        // initial_paths.insert(std::make_pair(i, path));
        initial_paths[i] = path;

        // Compute the cost of the path.
        initial_paths_costs[i] = agent_planner_ptrs_[i]->stats_.cost;
        initial_paths_transition_costs[i] = agent_planner_ptrs_[i]->stats_.transition_costs;

    }

    // Create the initial CBS state to the open list. This planner does not interface with an action space, so it does not call the getOrCreateRobotState to retrieve a new-state index. But rather decides on a new index directly and creates a search-state index with the getOrCreateSearchState method. Additionally, there is no goal specification for CBS, so we do not have a goal state.
    int start_ind_ = 0;
    auto start_ = getOrCreateSearchState(start_ind_);

    // Set the initial CBS state.
    start_->parent_id = PARENT_TYPE(START);
    start_->paths = initial_paths;
    start_->paths_costs = initial_paths_costs;
    start_->paths_transition_costs = initial_paths_transition_costs;

    // Set the cost of the CBSState start_.
    start_->f = std::accumulate(initial_paths_costs.begin(), initial_paths_costs.end(), 0.0, [](double acc, const std::pair<int, double>& path_cost) { return acc + path_cost.second; });
    start_->setOpen();

    // >>> REMOVE REMOVE REMOVE
    if (!IS_CONFLICT_CREATION_CBS){
        // Check for conflicts in this new state.
        agent_action_space_ptrs_[0]->getPathsConflicts(std::make_shared<MultiAgentPaths>(start_->paths), 
                                                        start_->unresolved_conflicts, 
                                                        getConflictTypes()   ,
                                                        1, 
                                                        agent_names_);
    }
    // <<< REMOVE REMOVE REMOVE

    // Push the initial CBS state to the open list.
<<<<<<< HEAD
    open_->push(start_);
=======
    open_.push(start_);
>>>>>>> eb1e2d4a
}

void ims::CBS::initializePlanner(std::vector<std::shared_ptr<ConstrainedActionSpace>>& action_space_ptrs, const std::vector<std::string> & agent_names, const std::vector<StateType>& starts, const std::vector<StateType>& goals){
                        agent_names_ = agent_names;
                        initializePlanner(action_space_ptrs, starts, goals);
                        }

auto ims::CBS::getSearchState(int state_id) -> ims::CBS::SearchState* {
    assert(state_id < states_.size() && state_id >= 0);
    return states_[state_id];
}

auto ims::CBS::getOrCreateSearchState(int state_id) -> ims::CBS::SearchState* {
    if (state_id >= states_.size()) {
        states_.resize(state_id + 1, nullptr);
    }
    if (states_[state_id] == nullptr) {
        assert(state_id < states_.size() && state_id >= 0);
        states_[state_id] = new SearchState;
        states_[state_id]->state_id = state_id;
    }
    return states_[state_id];
}

bool ims::CBS::plan(MultiAgentPaths& paths) {
    startTimer();
    createRootInOpenList();
    int iter{0};
    while (!open_->empty() && !isTimeOut()) {
        // Report progress every 100 iterations
        if (iter % 10 == 0) {
<<<<<<< HEAD
            std::cout << "CBS CT open size: " << open_->size() << std::endl;
=======
            std::cout << "CBS CT open size: " << open_.size() << std::endl;
>>>>>>> eb1e2d4a
        }

        // Get the state of least cost.
        auto state = open_->min();
        open_->pop();

        // Set the state to closed.
        state->setClosed();

        // Expand the state. This requires a check for conflicts (done right below), a branch if there are conflicts (converted to constraints, done in expand()), and a replan for each branch in light of the new constraints (also done in expand()). If no conflicts were found, then the state is a goal state, is set in goals_, and we return.
        // NOTE(yoraish):  that this could be checked in any of the action_spaces, since they must all operate on the same scene. This is funky though, since the action_space is not aware of the other agents. Maybe this should be done in the CBS class, and then passed to the action_space.
        // >>> KEEP KEEP KEEP
        if (IS_CONFLICT_CREATION_CBS){
            static int get_paths_conflicts_counter = 0;
            static int sum_of_get_path_conflict_time = 0;
            std::chrono::steady_clock::time_point begin = std::chrono::steady_clock::now();
            agent_action_space_ptrs_[0]->getPathsConflicts(std::make_shared<MultiAgentPaths>(state->paths), 
                                                        state->unresolved_conflicts, 
                                                        getConflictTypes()   ,
                                                        1, 
                                                        agent_names_);

            std::chrono::steady_clock::time_point end = std::chrono::steady_clock::now();
            ++get_paths_conflicts_counter;
            sum_of_get_path_conflict_time += std::chrono::duration_cast<std::chrono::microseconds>(end - begin).count();
            // std::cout << "getPathsConflicts called " << get_paths_conflicts_counter << " times. Took " << std::chrono::duration_cast<std::chrono::microseconds>(end - begin).count() << " microseconds, summing to " << sum_of_get_path_conflict_time/1000000.0 << " seconds" << std::endl;
        }
        // <<< KEEP KEEP KEEP

        // Before we actually expand the state, we check if there is even a need to do so. If there are no conflicts, then this is a goal state. Set the goal state and return.
        if (state->unresolved_conflicts.empty()) {
            std::cout << "No conflicts found. This is a goal state." << std::endl;
            goal_ = state->state_id;
            getTimeFromStart(stats_.time);
            stats_.cost = state->f;
            paths = state->paths;
            stats_.num_expanded = iter;
            return true;
        }

        // Otherwise, expand the state.
        expand(state->state_id);
        ++iter;

    }
    getTimeFromStart(stats_.time);
    return false;
}

void ims::CBS::expand(int state_id) {
    auto state = getSearchState(state_id);
    std::vector<int> successors;
    std::vector<double> costs;

    // First, convert all conflicts to pairs of (agent_id, constraint). In vanilla CBS, there is only one conflict found from a set of paths (the first/random one), and that would yield two constraints. To allow for more flexibility, we do not restrict the data structure to only two constraints per conflict.
    std::vector<std::pair<int, std::vector<std::shared_ptr<Constraint>>>> constraints = conflictsToConstraints(state->unresolved_conflicts);

    // Second, iterate through the constraints, and for each one, create a new search state. The new search state is a copy of the previous search state, with the constraint added to the constraints collective of the agent.
    // For each constraint, split the state into branches. Each branch will be a new state in the search tree.
    for (auto& agent_id_constraint : constraints){

        // The first element is the agent ID.
        int agent_id = agent_id_constraint.first;

        // The second element is a shared pointer to the constraint.
        auto constraint_ptr = agent_id_constraint.second;

        // Create a new search state. In this implementation ther is no check for whether the search state already exists (same starts, goals, and constraints), so we always create a new search state and push(...) it to the open list. Otherwise, we would check if the search state already exists, and if so, we would update(...) the open list heap.
        // NOTE(yoraish): lock below for parallelization. Think of copying action-spaces and planners as well for each thread?
        int new_state_id = (int)states_.size();
        auto new_state = getOrCreateSearchState(new_state_id);
        // NOTE(yoraish): lock above for parallelization.

        // The new state is a copy of the previous state.
        new_state->parent_id = state->state_id;
        new_state->paths = state->paths;
        new_state->paths_costs = state->paths_costs;
        new_state->paths_transition_costs = state->paths_transition_costs;
        new_state->f = state->f;
        new_state->constraints_collectives = state->constraints_collectives;
        // NOTE(yoraish): we do not copy over the conflicts, since they will be recomputed in the new state. We could consider keeping a history of conflicts in the search state, with new conflicts being marked as such.

        // Update the constraints collective to also include the new constraint.
        new_state->constraints_collectives[agent_id].addConstraints(constraint_ptr);

        // Print number of constraints in the node.

        // update the action-space.
        agent_action_space_ptrs_[agent_id]->setConstraintsCollective(std::make_shared<ConstraintsCollective>(new_state->constraints_collectives[agent_id]));
    
        // Update the low-level planner for this agent.
        agent_planner_ptrs_[agent_id]->initializePlanner(agent_action_space_ptrs_[agent_id], starts_[agent_id], goals_[agent_id]);

        // Replan for this agent and update the stored path associated with it in the new state. Update the cost of the new state as well.
        new_state->paths[agent_id].clear();
        agent_planner_ptrs_[agent_id]->plan(new_state->paths[agent_id]);
        new_state->paths_transition_costs[agent_id] = agent_planner_ptrs_[agent_id]->stats_.transition_costs;
        new_state->paths_costs[agent_id] = agent_planner_ptrs_[agent_id]->stats_.cost;
        new_state->f = std::accumulate(new_state->paths_costs.begin(), new_state->paths_costs.end(), 0.0, [](double acc, const std::pair<int, double>& path_cost) { return acc + path_cost.second; });

        // Add a random number between zero and one to f.
        // new_state->f += (double)rand() / RAND_MAX; // Uncomment for nitro boost.

        // If there is no path for this agent, then this is not a valid state. Discard it.
        if (new_state->paths[agent_id].empty()) {
            delete new_state;
            continue;
        }

        // The goal state returned is at time -1. We need to fix that.
        new_state->paths[agent_id].back().back() = new_state->paths[agent_id].size() - 1;

        // >>> REMOVE REMOVE REMOVE
        if (!IS_CONFLICT_CREATION_CBS){
            // Check for conflicts in this new state.
            static int get_paths_conflicts_counter = 0;
            static int sum_of_get_path_conflict_time = 0;
            std::chrono::steady_clock::time_point begin = std::chrono::steady_clock::now();
            get_paths_conflicts_counter++;
            agent_action_space_ptrs_[0]->getPathsConflicts(std::make_shared<MultiAgentPaths>(new_state->paths), 
                                                           new_state->unresolved_conflicts, 
                                                           getConflictTypes()   ,
                                                           1, 
                                                           agent_names_);
            std::chrono::steady_clock::time_point end = std::chrono::steady_clock::now();
            ++get_paths_conflicts_counter;
            sum_of_get_path_conflict_time += std::chrono::duration_cast<std::chrono::microseconds>(end - begin).count();
            // std::cout << "getPathsConflicts called " << get_paths_conflicts_counter << " times. Took " << std::chrono::duration_cast<std::chrono::microseconds>(end - begin).count() << " microseconds, summing to " << sum_of_get_path_conflict_time/1000000.0 << " seconds" << std::endl;
        }
        // <<< REMOVE REMOVE REMOVE

        // Push the new state to the open list.
        open_->push(new_state);
        new_state->setOpen();

        // Delete the previous state but keep the entry in the states_ vector.
        // state = nullptr;
    }
}

void ims::CBS::padPathsToMaxLength(MultiAgentPaths& paths) {
    // Pad all paths to the same length. Do this by adding the last state of the path to the end of the path (the state is identical, so time may be repeated).
    int max_path_length = (int)std::max_element(paths.begin(), paths.end(), [](const std::pair<int, std::vector<StateType>>& a, const std::pair<int, std::vector<StateType>>& b) { return a.second.size() < b.second.size(); })->second.size();

    // Pad all paths to the same length.
    for (auto& path : paths) {
        int agent_id = path.first;
        int path_length = (int)path.second.size();
        for (int i{0}; i < max_path_length - path_length; ++i) {
            // The last state.
            StateType last_state = path.second.back();
            // Increment time by 1.
            last_state.back() += 1;
            path.second.push_back(last_state);
        }
    }
}

void ims::CBS::setStateVals(int state_id, int parent_id, double cost) {
    auto state = getSearchState(state_id);
    auto parent = getSearchState(parent_id);
    state->parent_id = parent_id;
}

std::vector<std::pair<int, std::vector<std::shared_ptr<ims::Constraint>>>> ims::CBS::conflictsToConstraints(const std::vector<std::shared_ptr<ims::Conflict>>& conflicts) {
    std::vector<std::pair<int, std::vector<std::shared_ptr<ims::Constraint>>>> agent_constraints;

    // Iterate through the conflicts and convert them to constraints.
    for (auto& conflict_ptr : conflicts) {
        // Create a new constraint given the conflict.
        if (conflict_ptr->type == ConflictType::VERTEX) {
            auto* vertex_conflict_ptr = dynamic_cast<VertexConflict*>(conflict_ptr.get());
            // Check if the conversion succeeded.
            if (vertex_conflict_ptr == nullptr) {
                throw std::runtime_error("Conflict is a vertex conflict, but could not be converted to a VertexConflict.");
            }

            // For each affected agent (2, in CBS), create a new constraint, and a search state for each as well.
            ims::conflict_conversions::vertexConflictToVertexConstraints(vertex_conflict_ptr, agent_constraints);
        }

        // Otherwise, if the conflict is an edge conflict, add an edge constraint to each of the two affected agents.
        else if (conflict_ptr->type == ConflictType::EDGE) {
            auto* edge_conflict_ptr = dynamic_cast<EdgeConflict*>(conflict_ptr.get());

            // Check if the conversion succeeded.
            if (edge_conflict_ptr == nullptr) {
                throw std::runtime_error("Conflict is an edge conflict, but could not be converted to an EdgeConflict.");
            }
            ims::conflict_conversions::edgeConflictToEdgeConstraints(edge_conflict_ptr, agent_constraints);
        }
    }

    return agent_constraints;
}

void ims::CBS::verifyStartAndGoalInputStates(const std::vector<StateType>& starts, const std::vector<StateType>& goals) {
    // Check all goals have starts.
    if (starts.size() != goals.size()) {
        throw std::runtime_error("Start state vector size (" + std::to_string(starts.size()) + ") does not match the goal state vector size (" + std::to_string(goals.size()) + ")");
    }
    // Check if the start and goal states are valid w.r.t time. All starts are t=0 and all goals are t=-1.
    for (size_t i{0}; i < starts.size(); ++i) {
        if (starts[i].back() != 0) {
            throw std::runtime_error("Start state for agent " + std::to_string(i) + " is not at time 0");
        }
        if (goals[i].back() != -1) {
            throw std::runtime_error("Goal state for agent " + std::to_string(i) + " is not at time -1");
        }
    }

    // Check if the start and goal states are valid. For each agent.
    for (size_t i{0}; i < starts.size(); ++i) {
        if (!agent_action_space_ptrs_[i]->isStateValid(starts[i])) {
            throw std::runtime_error("Start state for agent " + std::to_string(i) + " is not valid");
        }
    }

    for (size_t i{0}; i < goals.size(); ++i) {
        if (!agent_action_space_ptrs_[i]->isStateValid(goals[i])) {
            throw std::runtime_error("Goal state for agent " + std::to_string(i) + " is not valid");
        }
    }
}<|MERGE_RESOLUTION|>--- conflicted
+++ resolved
@@ -38,15 +38,12 @@
 
 // Global for cbs or not.
 bool IS_CONFLICT_CREATION_CBS = true;
-<<<<<<< HEAD
 
 ims::CBSBase::CBSBase(const CBSParams& params): BestFirstSearch(params) {}
 
 ims::CBS::CBS(const ims::CBSParams& params) : params_(params), CBSBase(params) {
     open_ = new SimpleQueue<SearchState, SearchStateCompare>();
 }
-=======
->>>>>>> eb1e2d4a
 
 
 void ims::CBS::initializePlanner(std::vector<std::shared_ptr<ConstrainedActionSpace>>& action_space_ptrs,
@@ -130,11 +127,7 @@
     // <<< REMOVE REMOVE REMOVE
 
     // Push the initial CBS state to the open list.
-<<<<<<< HEAD
     open_->push(start_);
-=======
-    open_.push(start_);
->>>>>>> eb1e2d4a
 }
 
 void ims::CBS::initializePlanner(std::vector<std::shared_ptr<ConstrainedActionSpace>>& action_space_ptrs, const std::vector<std::string> & agent_names, const std::vector<StateType>& starts, const std::vector<StateType>& goals){
@@ -166,11 +159,7 @@
     while (!open_->empty() && !isTimeOut()) {
         // Report progress every 100 iterations
         if (iter % 10 == 0) {
-<<<<<<< HEAD
             std::cout << "CBS CT open size: " << open_->size() << std::endl;
-=======
-            std::cout << "CBS CT open size: " << open_.size() << std::endl;
->>>>>>> eb1e2d4a
         }
 
         // Get the state of least cost.
@@ -192,7 +181,7 @@
                                                         getConflictTypes()   ,
                                                         1, 
                                                         agent_names_);
-
+            std::cout << "Solution has " << state->unresolved_conflicts.size() << " conflicts" << std::endl;
             std::chrono::steady_clock::time_point end = std::chrono::steady_clock::now();
             ++get_paths_conflicts_counter;
             sum_of_get_path_conflict_time += std::chrono::duration_cast<std::chrono::microseconds>(end - begin).count();
@@ -227,7 +216,6 @@
 
     // First, convert all conflicts to pairs of (agent_id, constraint). In vanilla CBS, there is only one conflict found from a set of paths (the first/random one), and that would yield two constraints. To allow for more flexibility, we do not restrict the data structure to only two constraints per conflict.
     std::vector<std::pair<int, std::vector<std::shared_ptr<Constraint>>>> constraints = conflictsToConstraints(state->unresolved_conflicts);
-
     // Second, iterate through the constraints, and for each one, create a new search state. The new search state is a copy of the previous search state, with the constraint added to the constraints collective of the agent.
     // For each constraint, split the state into branches. Each branch will be a new state in the search tree.
     for (auto& agent_id_constraint : constraints){
@@ -266,6 +254,10 @@
 
         // Replan for this agent and update the stored path associated with it in the new state. Update the cost of the new state as well.
         new_state->paths[agent_id].clear();
+        std::cout << "Replanning for agent " << agent_id << " with constraints: " << std::endl;
+        for (auto& constraint : new_state->constraints_collectives[agent_id].getConstraints()){
+            std::cout << constraint->toString() << std::endl;
+        }
         agent_planner_ptrs_[agent_id]->plan(new_state->paths[agent_id]);
         new_state->paths_transition_costs[agent_id] = agent_planner_ptrs_[agent_id]->stats_.transition_costs;
         new_state->paths_costs[agent_id] = agent_planner_ptrs_[agent_id]->stats_.cost;
