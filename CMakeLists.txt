--- conflicted
+++ resolved
@@ -21,15 +21,11 @@
         src/planners/wastar.cpp
         src/planners/arastar.cpp
         src/planners/bfs.cpp
-<<<<<<< HEAD
+        src/planners/multi_agent/cbs.cpp
+        src/common/bfs3d.cpp
         src/planners/egraph_wastar.cpp
-        src/common/bfs3d.cpp
         src/common/experience_graph.cpp
 )
-=======
-        src/planners/multi_agent/cbs.cpp
-        src/common/bfs3d.cpp)
->>>>>>> 2be473bd
 
 set($(PROJECT_NAME)_INCLUDE_DIR "${CMAKE_INSTALL_PREFIX}/include")
 #set($(PROJECT_NAME)_INCLUDE_DIR include)
