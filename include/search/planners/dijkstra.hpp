--- conflicted
+++ resolved
@@ -54,67 +54,8 @@
     };
 
 
-<<<<<<< HEAD
-    class dijkstra : public AStar{
-
-    private:
-        /// @brief The search state.
-        struct SearchState: public ims::SearchState{
-
-            /// @brief The parent state
-            int parent_id = UNSET;
-            /// @brief The cost to come
-            double g = INF_DOUBLE;
-            /// @brief The heuristic value
-            double h = -1;
-            /// @brief The f value
-            double f = INF_DOUBLE;
-            /// @brief open list boolean
-            bool in_open = false;
-            /// @brief closed list boolean
-            bool in_closed = false;
-
-            /// @brief set the state to open list (make sure it is not in closed list and if it is, update it)
-            void setOpen(){
-                in_open = true;
-                in_closed = false;
-            }
-
-            /// @brief set the state to closed list (make sure it is not in open list and if it is, update it)
-            void setClosed(){
-                in_closed = true;
-                in_open = false;
-            }
-
-            void print() override{
-                std::cout << "State: " << state_id << " Parent: " << parent_id << " g: " << g << " f: " << f << std::endl;
-            }
-        };
-
-        /// @brief The search state compare struct.
-        struct SearchStateCompare{
-            bool operator()(const SearchState& s1, const SearchState& s2) const{
-                return s1.f < s2.f;
-            }
-        };
-
-        /// @brief The open list.
-        using OpenList = ::smpl::IntrusiveHeap<SearchState, SearchStateCompare>;
-        OpenList open_;
-
-        std::vector<SearchState*> states_;
-
-        /// TODO: Do I need this function?
-        /// @brief Get the state by id
-        /// @param state_id The id of the state
-        /// @return The state
-        auto getSearchState(size_t state_id) -> SearchState*;
-
-    public:
-=======
     struct Dijkstra : public AStar{
 
->>>>>>> 2be473bd
         /// @brief Constructor
         /// @param params The parameters
         explicit Dijkstra(const DijkstraParams &params);
